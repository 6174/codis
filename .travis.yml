--- conflicted
+++ resolved
@@ -3,16 +3,9 @@
 go:
     - 1.4.3
     - 1.5.1
-<<<<<<< HEAD
-#   - tip
 
 install:
     - go get -u github.com/tools/godep
-=======
-
-install:
->>>>>>> 4a332efd
-    - make
 
 script:
     - make gotest